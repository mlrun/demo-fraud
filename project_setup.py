--- conflicted
+++ resolved
@@ -106,7 +106,9 @@
         mlrun_function.with_node_selection(node_name=node_name)
     # Save:
     mlrun_function.save()
-<<<<<<< HEAD
+
+    project.set_function(f"db://{project.name}/{name}", name=name)
+
 
 def _set_datasource(project: mlrun.projects.MlrunProject):
     # If running on community edition - use redis and kafka.
@@ -155,7 +157,4 @@
         events_stream = f'v3io:///projects/{project.name}/streams/events'
 
     project.params['transaction_stream'] = transaction_stream
-    project.params['events_stream'] = events_stream
-=======
-    project.set_function(f"db://{project.name}/{name}", name=name)
->>>>>>> c578280f
+    project.params['events_stream'] = events_stream